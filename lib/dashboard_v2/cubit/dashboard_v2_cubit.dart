import 'dart:async';
import 'package:flutter/material.dart';
import 'package:flutter_bloc/flutter_bloc.dart';
import 'package:equatable/equatable.dart';
import 'package:myapp/entry/repository/entry_repository.dart';
import 'package:myapp/entry/entry.dart';
import 'package:myapp/entry/category.dart';
import 'package:myapp/services/ai_service.dart';
import 'package:myapp/dashboard_v2/model/insight.dart';
import 'package:myapp/utils/category_colors.dart';
import 'package:get_it/get_it.dart';

part 'dashboard_v2_state.dart';

class DashboardV2Cubit extends Cubit<DashboardV2State> {
  final EntryRepository _entryRepository;
  final AiService _aiService = GetIt.instance<AiService>();
  StreamSubscription<List<Entry>>? _entriesSubscription;
  // CC: Track entries currently generating insights to prevent duplicates
  final Set<String> _generatingInsights = {};

  DashboardV2Cubit({
    required EntryRepository entryRepository,
  }) : _entryRepository = entryRepository,
       super(const DashboardV2State()) {
    // CC: Subscribe to entries stream (handles entry AND color changes)
    _entriesSubscription = _entryRepository.entriesStream.listen(_onEntriesUpdated);
  }

  void loadEntries() {
    emit(state.copyWith(isLoading: true));

    final entries = _entryRepository.currentEntries;
    final categories = _entryRepository.currentCategories;
    // CC: Include all entries (both regular entries and todos)
    emit(
      state.copyWith(
        entries: entries,
        categories: categories,
        isLoading: false,
        hasMoreEntries: false, // CC: For now, load all entries at once
      ),
    );

    // CC: Generate insights for the 3 most recent entries if they don't have insights
    _generateInsightsForRecentEntries();
  }

  void selectCarouselEntry(int index) {
    // CC: Check if new entry needs insight generation
    bool needsInsight = false;
    if (index < state.entries.length) {
      final entry = state.entries[index];
      needsInsight = entry.getCurrentInsight() == null;
    }

    emit(
      state.copyWith(
        selectedCarouselIndex: index,
        // CC: Set loading state immediately if entry needs insight
        isGeneratingInsight: needsInsight,
      ),
    );

    // CC: Generate insight if needed
    if (needsInsight && index < state.entries.length) {
      _generateInsightForEntry(index);
    }
  }

  Future<void> _generateInsightForEntry(int index) async {
    if (index >= state.entries.length) return;

    final entry = state.entries[index];
    final entryId = entry.timestamp.millisecondsSinceEpoch.toString();

<<<<<<< HEAD
    // CC: Skip if entry already has insight (check BOTH formats!) or is currently generating
    if (entry.getCurrentInsight() != null || _generatingInsights.contains(entryId)) {
=======
    // CC: Skip if entry already has insight or is currently generating
    if (entry.insight != null || _generatingInsights.contains(entryId) || entry.isGeneratingInsight) {
>>>>>>> 265a2113
      return;
    }

    // CC: Mark entry as generating both in memory and persistently
    _generatingInsights.add(entryId);

    // Mark entry as generating insight and save to repository
    final generatingEntry = entry.copyWith(isGeneratingInsight: true);
    await _entryRepository.updateEntry(entry, generatingEntry, skipAiRegeneration: true);

    // CC: Only set isGeneratingInsight if this is for the selected entry
    if (index == state.selectedCarouselIndex) {
      emit(state.copyWith(isGeneratingInsight: true, entries: _entryRepository.currentEntries));
    }

    try {
      final simpleInsight = await _aiService.generateSimpleInsight(
        entry.text,
        entryId,
        currentDate: DateTime.now(),
      );

      // CC: Re-fetch the current entry to avoid overwriting user changes made during insight generation
      final currentEntries = _entryRepository.currentEntries;
      // CC: Match by timestamp first, then fall back to text matching if timestamps are unique
      final currentEntry = currentEntries.firstWhere(
        (e) => e.timestamp == entry.timestamp,
        orElse: () => entry,
      );

<<<<<<< HEAD
      // CC: Update entry with insight, preserving any user changes
      final updatedEntry = currentEntry.copyWith(simpleInsight: simpleInsight);
      await _entryRepository.updateEntry(currentEntry, updatedEntry);
=======
      // CC: Update entry with insight AND clear generating flag, preserving any user changes
      final updatedEntry = currentEntry.copyWith(
        insight: comprehensiveInsight,
        isGeneratingInsight: false,
      );
      await _entryRepository.updateEntry(currentEntry, updatedEntry, skipAiRegeneration: true);
>>>>>>> 265a2113

      // CC: Update local state with new entries list
      final updatedEntries = _entryRepository.currentEntries;

      // CC: Only update isGeneratingInsight if this was for the selected entry
      if (!isClosed) {
        emit(
          state.copyWith(
            entries: updatedEntries,
            isGeneratingInsight: index == state.selectedCarouselIndex ? false : null,
          ),
        );
      }
    } catch (e) {
      // Clear generating flag even on error
      try {
        final currentEntries = _entryRepository.currentEntries;
        final currentEntry = currentEntries.firstWhere(
          (e) => e.timestamp == entry.timestamp,
          orElse: () => entry,
        );
        final updatedEntry = currentEntry.copyWith(isGeneratingInsight: false);
        await _entryRepository.updateEntry(currentEntry, updatedEntry, skipAiRegeneration: true);
      } catch (updateError) {
        // Ignore cleanup errors
      }

      // CC: Only update isGeneratingInsight if this was for the selected entry
      if (index == state.selectedCarouselIndex && !isClosed) {
        emit(
          state.copyWith(
            isGeneratingInsight: false,
            entries: _entryRepository.currentEntries,
          ),
        );
      }
    } finally {
      // CC: Remove from generating set
      _generatingInsights.remove(entryId);
    }
  }

  // CC: Generate insights for the 3 most recent entries if they don't have insights
  void _generateInsightsForRecentEntries() async {
    final entries = state.entries;

    // CC: Only check the first 3 entries (most recent)
    final entriesToCheck = entries.length < 3 ? entries.length : 3;

    for (int i = 0; i < entriesToCheck; i++) {
      if (entries[i].getCurrentInsight() == null) {
        // Don't await - let them generate in parallel
        _generateInsightForEntry(i);
      }
    }
  }

  // CC: Generate insights for entries 1 and 2 (skip entry 0 to avoid duplicate with selectCarouselEntry)
  void _generateInsightsForOtherRecentEntries() async {
    final entries = state.entries;

    // CC: Only check entries 1 and 2 (skip 0 to avoid duplicate generation)
    final entriesToCheck = entries.length < 3 ? entries.length : 3;

    for (int i = 1; i < entriesToCheck; i++) {
      if (entries[i].getCurrentInsight() == null) {
        // Don't await - let them generate in parallel
        _generateInsightForEntry(i);
      }
    }
  }

  void _onEntriesUpdated(List<Entry> entries) {
    // CC: Include all entries (both regular entries and todos)
    final categories = _entryRepository.currentCategories;

    // CC: Check if we have new entries (not just updates to existing ones)
    final hasNewEntries = entries.length > state.entries.length;

    // CC: Check if the newest entry is actually new (no insight yet)
    final newestEntryIsNew = hasNewEntries && entries.isNotEmpty && entries.first.getCurrentInsight() == null;

    // CC: Update state with new entries from stream
    emit(
      state.copyWith(
        entries: entries,
        categories: categories,
        // CC: Reset selected index if it's out of bounds
        selectedCarouselIndex: state.selectedCarouselIndex >= entries.length ? 0 : state.selectedCarouselIndex,
      ),
    );

    // CC: Only trigger insight generation for truly new entries
    if (newestEntryIsNew) {
      // CC: Always reset to index 0 when new entry is added for smooth UX
      // Set isGeneratingInsight immediately to prevent white box flash
      emit(
        state.copyWith(
          selectedCarouselIndex: 0,
          isGeneratingInsight: true,
        ),
      );

      // CC: Generate insight for the new entry
      _generateInsightForEntry(0);
      // CC: Generate insights for other recent entries (skip index 0 to avoid duplicate)
      _generateInsightsForOtherRecentEntries();
    }
  }

  @override
  Future<void> close() {
    _entriesSubscription?.cancel();
    return super.close();
  }
}<|MERGE_RESOLUTION|>--- conflicted
+++ resolved
@@ -74,13 +74,8 @@
     final entry = state.entries[index];
     final entryId = entry.timestamp.millisecondsSinceEpoch.toString();
 
-<<<<<<< HEAD
     // CC: Skip if entry already has insight (check BOTH formats!) or is currently generating
-    if (entry.getCurrentInsight() != null || _generatingInsights.contains(entryId)) {
-=======
-    // CC: Skip if entry already has insight or is currently generating
-    if (entry.insight != null || _generatingInsights.contains(entryId) || entry.isGeneratingInsight) {
->>>>>>> 265a2113
+    if (entry.getCurrentInsight() != null || _generatingInsights.contains(entryId) || entry.isGeneratingInsight) {
       return;
     }
 
@@ -111,18 +106,12 @@
         orElse: () => entry,
       );
 
-<<<<<<< HEAD
-      // CC: Update entry with insight, preserving any user changes
-      final updatedEntry = currentEntry.copyWith(simpleInsight: simpleInsight);
-      await _entryRepository.updateEntry(currentEntry, updatedEntry);
-=======
       // CC: Update entry with insight AND clear generating flag, preserving any user changes
       final updatedEntry = currentEntry.copyWith(
-        insight: comprehensiveInsight,
+        simpleInsight: simpleInsight,
         isGeneratingInsight: false,
       );
       await _entryRepository.updateEntry(currentEntry, updatedEntry, skipAiRegeneration: true);
->>>>>>> 265a2113
 
       // CC: Update local state with new entries list
       final updatedEntries = _entryRepository.currentEntries;
