import 'dart:async';
import 'package:flutter_bloc/flutter_bloc.dart';
import 'package:equatable/equatable.dart';
import 'package:myapp/entry/repository/entry_repository.dart';
import 'package:myapp/entry/entry.dart';
import 'package:myapp/services/ai_service.dart';
import 'package:myapp/dashboard_v2/model/insight.dart';
import 'package:get_it/get_it.dart';

part 'dashboard_v2_state.dart';

class DashboardV2Cubit extends Cubit<DashboardV2State> {
  final EntryRepository _entryRepository;
  final AiService _aiService = GetIt.instance<AiService>();
  StreamSubscription<List<Entry>>? _entriesSubscription;

  DashboardV2Cubit({
    required EntryRepository entryRepository,
  }) : _entryRepository = entryRepository,
       super(const DashboardV2State()) {
    // CC: Subscribe to entries stream
    _entriesSubscription = _entryRepository.entriesStream.listen(_onEntriesUpdated);
  }

  void loadEntries() {
    emit(state.copyWith(isLoading: true));

    final entries = _entryRepository.currentEntries;
    // CC: Filter out todos from the entries list
    final nonTodoEntries = entries.where((entry) => !entry.isTask).toList();
    emit(
      state.copyWith(
        entries: nonTodoEntries,
        isLoading: false,
        hasMoreEntries: false, // CC: For now, load all entries at once
      ),
    );

    // CC: Generate insights for the 3 most recent entries if they don't have insights
    _generateInsightsForRecentEntries();
  }

  void selectCarouselEntry(int index) {
    emit(
      state.copyWith(
        selectedCarouselIndex: index,
        // CC: Clear generating flag when switching entries
        isGeneratingInsight: false,
      ),
    );

    // CC: Check if entry already has insight
    if (index < state.entries.length) {
      final entry = state.entries[index];
      if (entry.insight == null) {
        // CC: Generate insight for selected entry
        _generateInsightForEntry(index);
      }
    }
  }

  Future<void> _generateInsightForEntry(int index) async {
    if (index >= state.entries.length) return;

    final entry = state.entries[index];

    // CC: Skip if entry already has insight
    if (entry.insight != null) {
      return;
    }

    // CC: Only set isGeneratingInsight if this is for the selected entry
    if (index == state.selectedCarouselIndex) {
      emit(state.copyWith(isGeneratingInsight: true));
    }

    try {
      final entryId = entry.timestamp.millisecondsSinceEpoch.toString();
      final comprehensiveInsight = await _aiService.generateEntryInsights(
        entry.text,
        entryId,
        currentDate: DateTime.now(), // CC: Pass current date for temporal context
      );

      // CC: Update entry with insight
      final updatedEntry = entry.copyWith(insight: comprehensiveInsight);
      await _entryRepository.updateEntry(entry, updatedEntry);

      // CC: Update local state with new entries list
      final updatedEntries = _entryRepository.currentEntries;

      // CC: Only update isGeneratingInsight if this was for the selected entry
      emit(
        state.copyWith(
          entries: updatedEntries,
          isGeneratingInsight: index == state.selectedCarouselIndex ? false : null,
        ),
      );
    } catch (e) {
      // CC: Only update isGeneratingInsight if this was for the selected entry
      if (index == state.selectedCarouselIndex) {
        emit(
          state.copyWith(
            isGeneratingInsight: false,
          ),
        );
      }
    }
  }

  // CC: Generate insights for the 3 most recent entries if they don't have insights
  void _generateInsightsForRecentEntries() async {
    final entries = state.entries;

    // CC: Only check the first 3 entries (most recent)
    final entriesToCheck = entries.length < 3 ? entries.length : 3;

    for (int i = 0; i < entriesToCheck; i++) {
      if (entries[i].insight == null) {
        // Don't await - let them generate in parallel
        _generateInsightForEntry(i);
      }
    }
  }

  void _onEntriesUpdated(List<Entry> entries) {
<<<<<<< HEAD
    // CC: Filter out todos from the entries list
    final nonTodoEntries = entries.where((entry) => !entry.isTask).toList();
=======
    // CC: Check if we have new entries
    final hasNewEntries = entries.length > state.entries.length;

>>>>>>> fba469a8
    // CC: Update state with new entries from stream
    emit(
      state.copyWith(
        entries: nonTodoEntries,
        // CC: Reset selected index if it's out of bounds
        selectedCarouselIndex: state.selectedCarouselIndex >= nonTodoEntries.length ? 0 : state.selectedCarouselIndex,
      ),
    );

    // CC: If we have new entries, trigger insight generation for the most recent one
    if (hasNewEntries && entries.isNotEmpty) {
      // CC: Select the first entry (most recent) to trigger insight generation
      selectCarouselEntry(0);
      // CC: Also generate insights for other recent entries
      _generateInsightsForRecentEntries();
    }
  }

  @override
  Future<void> close() {
    _entriesSubscription?.cancel();
    return super.close();
  }
}<|MERGE_RESOLUTION|>--- conflicted
+++ resolved
@@ -124,14 +124,12 @@
   }
 
   void _onEntriesUpdated(List<Entry> entries) {
-<<<<<<< HEAD
     // CC: Filter out todos from the entries list
     final nonTodoEntries = entries.where((entry) => !entry.isTask).toList();
-=======
+    
     // CC: Check if we have new entries
-    final hasNewEntries = entries.length > state.entries.length;
+    final hasNewEntries = nonTodoEntries.length > state.entries.length;
 
->>>>>>> fba469a8
     // CC: Update state with new entries from stream
     emit(
       state.copyWith(
@@ -142,7 +140,7 @@
     );
 
     // CC: If we have new entries, trigger insight generation for the most recent one
-    if (hasNewEntries && entries.isNotEmpty) {
+    if (hasNewEntries && nonTodoEntries.isNotEmpty) {
       // CC: Select the first entry (most recent) to trigger insight generation
       selectCarouselEntry(0);
       // CC: Also generate insights for other recent entries
