--- conflicted
+++ resolved
@@ -48,21 +48,15 @@
   void initState() {
     super.initState();
     _editCategoryController = TextEditingController(text: widget.oldCategoryName);
-<<<<<<< HEAD
+    _descriptionFocusNode = FocusNode();
     // Pre-fill with existing description and checklist setting if editing
-=======
-    _descriptionFocusNode = FocusNode();
-    // Pre-fill with existing description if editing
->>>>>>> 3da5f347
     final categories = context.read<EntryCubit>().state.categories;
     final existing = categories.firstWhere(
       (cat) => cat.name == widget.oldCategoryName,
       orElse: () => Category(name: widget.oldCategoryName),
     );
     _descriptionController = TextEditingController(text: existing.description);
-<<<<<<< HEAD
     _isChecklist = existing.isChecklist;
-=======
     
     // Focus description field if requested
     if (widget.focusDescription) {
@@ -70,7 +64,6 @@
         _descriptionFocusNode.requestFocus();
       });
     }
->>>>>>> 3da5f347
   }
 
   @override
