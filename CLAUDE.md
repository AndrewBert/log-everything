# CLAUDE.md

This file provides guidance to Claude Code (claude.ai/code) when working with code in this repository.

## Development Commands

### Core Flutter Commands
```bash
# Run the app in development mode
flutter run

# Run tests
flutter test

# Run a specific test file
flutter test test/home_page_test.dart

# Analyze code for lints and errors
flutter analyze

# Format code (preserves trailing commas, 120 char line width)
dart format lib/ test/

# Generate mocks for testing
dart run build_runner build

# Clean and rebuild
flutter clean && flutter pub get

# Build IPA for iOS release
flutter build ipa --release
```

<<<<<<< HEAD
### Testing Policy
- Claude does not build or run the Flutter app - user handles testing
- Focus on implementation and code analysis only
- User will test changes and provide feedback
=======
### Feature Development Workflow
```bash
# Start new feature development
# Creates branch, worktree, opens VS Code Insiders, and copies .env
FEATURE_NAME="feature-name" && \
git checkout main && \
git pull origin main && \
git checkout -b "$FEATURE_NAME" && \
git worktree add "../smart-todo.worktrees/$FEATURE_NAME" "$FEATURE_NAME" && \
cp .env "../smart-todo.worktrees/$FEATURE_NAME/.env" && \
code-insiders "../smart-todo.worktrees/$FEATURE_NAME"
```
>>>>>>> 5c9897e8

### Environment Setup
- Requires `.env` file in root directory with OpenAI API key
- App loads `.env` on startup but gracefully falls back if missing
- Dependencies configured via `configureDependencies()` in `locator.dart`

## Architecture Overview

This is a **personal logging application** with AI-powered categorization and chat functionality. The app follows clean architecture principles with the BLoC pattern for state management.

### State Management Pattern
- **Framework**: BLoC/Cubit pattern using `flutter_bloc`
- **Main Cubits**: `EntryCubit` (core business logic), `ChatCubit` (AI conversations), `VoiceInputCubit` (speech input), `OnboardingCubit` (user setup), `HomePageCubit` (UI coordination)
- **State Classes**: Use `part`/`part of` directives to link cubit and state files (not imports)
- **Dependency**: Cubits injected via `BlocProvider`/`MultiBlocProvider` at widget level

### Service Layer Architecture
```
UI Layer (Widgets + Cubits)
    ↓
Repository Layer (EntryRepository) 
    ↓
Service Layer (AiService, VectorStoreService, PersistenceService)
    ↓
External APIs (OpenAI, Local Storage)
```

### Key Services
- **AiService**: OpenAI integration for entry categorization and chat responses
- **VectorStoreService**: Syncs logs to OpenAI vector store for AI chat queries (debounced, monthly files)
- **EntryPersistenceService**: Local storage via SharedPreferences with JSON serialization
- **AudioRecorderService & SpeechService**: Voice-to-text input pipeline
- **EntryRepository**: Coordinates between UI and services, main business logic hub

### Dependency Injection
- Uses **GetIt** service locator pattern
- Services registered in `lib/locator.dart` via `configureDependencies()`
- Only register services in DI container, not Cubits (use `BlocProvider` instead)
- Services are lazy singletons, SharedPreferences is async singleton

## Code Conventions

### Widget Architecture
- **StatelessWidget only** - no StatefulWidgets
- **Private methods** organized below `build()` method in widgets
- **Key Usage**: Define widget keys in `lib/utils/*_keys.dart` files, import for reuse

### State Management Rules
- **BLoC Events**: Only create if originating from UI layer
- **Cubits**: Handle all business logic and state management
- **State Classes**: Extend `Equatable` for value-based equality
- **copyWith**: Use dedicated bool parameters (e.g., `clearController`) to explicitly set fields to null

### Code Style
- **Comments**: Prefix with `"CP"` when adding comments
- **Barrel Files**: Use for managing exports/imports
- **withOpacity**: Deprecated - use `Color.withValues()` instead
- **Trailing Commas**: Preserved by formatter (120 char line width)
- **Avoid Unnecessary Comments**: Dont litter the codebase with comments explaining easy to understand code

### Testing Approach
- **No Cubit-Specific Tests**: Never test cubits directly - test the behavior they enable
- **Test Structure**: Use Given/When/Then format with descriptive test names
- **Widget Tests**: Use `find.byKey` with `ValueKey`s defined in `lib/utils/*_keys.dart`
- **Mocking**: Generated via `mockito` and `build_runner` 
- **Mock Setup**: Add services to `@GenerateMocks` annotation in `test/mocks.dart`
- **Test DI**: Use `test_di_registrar.dart` for test-specific service registration
- **Test Organization**: 
  - Feature tests: `test/chat/`, `test/dialogs/`, `test/pages/`, `test/widgets/`
  - Integration tests: Root `test/` directory (e.g., `ai_categorization_test.dart`, `entry_management_test.dart`)

## Data Architecture

### Local Storage
- **Primary**: SharedPreferences with JSON serialization
- **Models**: Entry (text, timestamp, category, isNew), Category (name, description)
- **Versioning**: Migration support via version keys

### AI Integration
- **Categorization**: Text input → AI categorization → structured entries
- **Chat**: Natural language queries against logged data via vector store
- **Voice Input**: Speech → Text → AI categorization pipeline

### Background Operations
- **Vector Store Sync**: Debounced, non-blocking synchronization
- **Monthly Aggregation**: Automatic file organization for AI search
- **Error Handling**: Graceful degradation with user feedback

## Common Development Patterns

### Adding New Features
1. Define models in appropriate domain folder (`lib/entry/`, `lib/chat/`, etc.)
2. Create cubit + state with `part`/`part of` pattern
3. Add service layer if external integration needed
4. Register services in `locator.dart` (not cubits)
5. Create UI with StatelessWidget + BlocBuilder/BlocListener
6. Add widget keys to relevant `lib/utils/*_keys.dart` file
7. Write tests with mocked dependencies

### Testing New Components
1. Add mocks to `test/mocks.dart` `@GenerateMocks` annotation
2. Run `dart run build_runner build` to generate mocks
3. Use `find.byKey` with predefined keys from utils
4. Mock services, provide cubits via `BlocProvider` in tests

### Error Prevention
- Always check widget `mounted` state before setState-like operations
- Use `Equatable` for state classes to ensure proper equality checks
- Handle null cases in `copyWith` methods explicitly
- Test error scenarios and fallback behaviors

## Release Management

### iOS Release Checklist
When asked to create an IPA for iOS release, Claude should:

1. **Ask about version bump**: "Do you want me to bump the version number in pubspec.yaml?"
2. **Ask about What's New dialog**: "Do you want me to update the What's New dialog (lib/dialogs/whats_new_dialog.dart) with recent features?"
3. **Then proceed with**: `flutter build ipa --release`

### What's New Dialog Updates
- Located at `lib/dialogs/whats_new_dialog.dart`
- Update the `changes` list with recent features (keep concise, 3-4 items max)
- Update the title section to reflect the theme of the update (e.g., "The Gesture Update")
- Focus on user-facing improvements, not technical architecture changes

## Development Notes

### Incomplete Commands
- **little-boy-test feature**: Branch created but worktree setup incomplete - need to complete feature development workflow<|MERGE_RESOLUTION|>--- conflicted
+++ resolved
@@ -31,12 +31,6 @@
 flutter build ipa --release
 ```
 
-<<<<<<< HEAD
-### Testing Policy
-- Claude does not build or run the Flutter app - user handles testing
-- Focus on implementation and code analysis only
-- User will test changes and provide feedback
-=======
 ### Feature Development Workflow
 ```bash
 # Start new feature development
@@ -49,7 +43,11 @@
 cp .env "../smart-todo.worktrees/$FEATURE_NAME/.env" && \
 code-insiders "../smart-todo.worktrees/$FEATURE_NAME"
 ```
->>>>>>> 5c9897e8
+
+### Testing Policy
+- Claude does not build or run the Flutter app - user handles testing
+- Focus on implementation and code analysis only
+- User will test changes and provide feedback
 
 ### Environment Setup
 - Requires `.env` file in root directory with OpenAI API key
